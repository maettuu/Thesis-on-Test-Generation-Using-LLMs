import os
import json

from django.test import TestCase

from webhook_handler.core import Config
from webhook_handler.pipeline import Pipeline


def _get_payload(rel_path: str) -> dict:
    abs_path = os.path.join(os.path.dirname(__file__), rel_path)
    with open(abs_path, "r", encoding="utf-8") as f:
        payload = json.load(f)
    return payload


def _get_file_content(rel_path: str) -> str:
    abs_path = os.path.join(os.path.dirname(__file__), rel_path)
    with open(abs_path, "r", encoding="utf-8") as f:
        content = f.read()
    return content

#
# RUN With: python manage.py test webhook_handler.test.<filename>.<testname>
#
class TestGenerationPdfJs19849(TestCase):
    def setUp(self):
        self.payload = _get_payload("test_mocks/pdf_js_19849.json")
        self.config = Config()
        self.pipeline = Pipeline(self.payload, self.config)

    def tearDown(self):
        del self.payload
        del self.config
        del self.pipeline

    def test_generation_pdf_js_19849(self):
        generation_completed = self.pipeline.execute_pipeline()
        self.assertTrue(generation_completed)


class TestGenerationPdfJs19880(TestCase):
    def setUp(self):
        self.payload = _get_payload("test_mocks/pdf_js_19880.json")
        self.config = Config()
        self.pipeline = Pipeline(self.payload, self.config)

    def tearDown(self):
        del self.payload
        del self.config
        del self.pipeline

    def test_generation_pdf_js_19880(self):
        generation_completed = self.pipeline.execute_pipeline()
        self.assertTrue(generation_completed)


class TestGenerationPdfJs19918(TestCase):
    def setUp(self):
        self.payload = _get_payload("test_mocks/pdf_js_19918.json")
        self.config = Config()
        self.pipeline = Pipeline(self.payload, self.config)

    def tearDown(self):
        del self.payload
        del self.config
        del self.pipeline

    def test_generation_pdf_js_19918(self):
        generation_completed = self.pipeline.execute_pipeline()
        self.assertTrue(generation_completed)


class TestGenerationPdfJs19955(TestCase):
    def setUp(self):
        self.payload = _get_payload("test_mocks/pdf_js_19955.json")
        self.config = Config()
        self.pipeline = Pipeline(self.payload, self.config)

    def tearDown(self):
        del self.payload
        del self.config
        del self.pipeline

    def test_generation_pdf_js_19955(self):
        generation_completed = self.pipeline.execute_pipeline()
        self.assertTrue(generation_completed)


class TestGenerationPdfJs19972(TestCase):
    def setUp(self):
        self.payload = _get_payload("test_mocks/pdf_js_19972.json")
        self.config = Config()
        self.pipeline = Pipeline(self.payload, self.config)

    def tearDown(self):
        del self.payload
        del self.config
        del self.pipeline

    def test_generation_pdf_js_19972(self):
        generation_completed = self.pipeline.execute_pipeline()
        self.assertTrue(generation_completed)


class TestGenerationPdfJs20063(TestCase):
    def setUp(self):
        self.payload = _get_payload("test_mocks/pdf_js_20063.json")
<<<<<<< HEAD
        mock_response = _get_file_content("test_mocks/pdf_js_20063_response.txt")
=======
>>>>>>> 3b8ec130
        self.config = Config()
        self.pipeline = Pipeline(self.payload, self.config, mock_response=mock_response)

    def tearDown(self):
        del self.payload
        del self.config
        del self.pipeline

    def test_generation_pdf_js_20063(self):
        generation_completed = self.pipeline.execute_pipeline()
        self.assertTrue(generation_completed)<|MERGE_RESOLUTION|>--- conflicted
+++ resolved
@@ -106,10 +106,7 @@
 class TestGenerationPdfJs20063(TestCase):
     def setUp(self):
         self.payload = _get_payload("test_mocks/pdf_js_20063.json")
-<<<<<<< HEAD
         mock_response = _get_file_content("test_mocks/pdf_js_20063_response.txt")
-=======
->>>>>>> 3b8ec130
         self.config = Config()
         self.pipeline = Pipeline(self.payload, self.config, mock_response=mock_response)
 
